--- conflicted
+++ resolved
@@ -4,13 +4,12 @@
 # Data
 inputs
 
-<<<<<<< HEAD
 # macOS
 .DS_Store
 
 # Trained Model
 experiments/trained_model/*.bin
-=======
+
 # Experiments
 experiments
 
@@ -19,7 +18,7 @@
 dataset
 
 inputs
->>>>>>> 9720d104
+
 
 # other outputs
 outputs
